--- conflicted
+++ resolved
@@ -87,13 +87,8 @@
       const startDate = `${year}-${month.toString().padStart(2, "0")}-01`;
       const endDate = new Date(year, month, 0).toISOString().split("T")[0]; // Last day of month
 
-<<<<<<< HEAD
-      // Query work logs and extract unique employee-job combinations
-      const eligibleEmployeesQuery = `
-=======
       // Query daily work logs and extract unique employee-job combinations
       const dailyEligibleQuery = `
->>>>>>> 5418a226
       SELECT DISTINCT dwle.employee_id, dwle.job_id
       FROM daily_work_logs dwl
       JOIN daily_work_log_entries dwle ON dwl.id = dwle.work_log_id
@@ -101,20 +96,6 @@
       AND dwl.status = 'Submitted'
     `;
 
-<<<<<<< HEAD
-      const eligibleEmployeesResult = await pool.query(eligibleEmployeesQuery, [
-        startDate,
-        endDate,
-      ]);
-
-      // Group employees by job type
-      const jobEmployeeMap = {};
-      eligibleEmployeesResult.rows.forEach((row) => {
-        if (!jobEmployeeMap[row.job_id]) {
-          jobEmployeeMap[row.job_id] = [];
-        }
-        jobEmployeeMap[row.job_id].push(row.employee_id);
-=======
       // Query monthly work logs and extract unique employee-job combinations
       const monthlyEligibleQuery = `
       SELECT DISTINCT mwle.employee_id, mwle.job_id
@@ -152,19 +133,13 @@
       const finalJobEmployeeMap = {};
       Object.keys(jobEmployeeMap).forEach((jobId) => {
         finalJobEmployeeMap[jobId] = Array.from(jobEmployeeMap[jobId]);
->>>>>>> 5418a226
       });
 
       res.json({
         month,
         year,
-<<<<<<< HEAD
-        eligibleJobs: Object.keys(jobEmployeeMap),
-        jobEmployeeMap,
-=======
         eligibleJobs: Object.keys(finalJobEmployeeMap),
         jobEmployeeMap: finalJobEmployeeMap,
->>>>>>> 5418a226
       });
     } catch (error) {
       console.error("Error fetching eligible employees:", error);
@@ -271,12 +246,8 @@
       const startDate = `${year}-${month.toString().padStart(2, "0")}-01`;
       const endDate = new Date(year, month, 0).toISOString().split("T")[0]; // Last day of month
 
-<<<<<<< HEAD
-      const workLogsQuery = `
-=======
       // Query daily work logs
       const dailyWorkLogsQuery = `
->>>>>>> 5418a226
         SELECT dwl.*, json_agg(
           json_build_object(
             'employee_id', dwle.employee_id,
@@ -309,15 +280,6 @@
         ORDER BY dwl.log_date
       `;
 
-<<<<<<< HEAD
-      const workLogsResult = await pool.query(workLogsQuery, [
-        startDate,
-        endDate,
-      ]);
-
-      // Return the work logs for now
-      // The actual processing will be implemented later
-=======
       // Query monthly work logs (for MAINTENANCE, OFFICE, TUKANG_SAPU jobs)
       const monthlyWorkLogsQuery = `
         SELECT mwl.*, json_agg(
@@ -358,20 +320,14 @@
       ]);
 
       // Return both daily and monthly work logs
->>>>>>> 5418a226
       res.json({
         message: "Processing initiated",
         month,
         year,
-<<<<<<< HEAD
-        work_logs_count: workLogsResult.rows.length,
-        work_logs: workLogsResult.rows,
-=======
         daily_work_logs_count: dailyLogsResult.rows.length,
         monthly_work_logs_count: monthlyLogsResult.rows.length,
         daily_work_logs: dailyLogsResult.rows,
         monthly_work_logs: monthlyLogsResult.rows,
->>>>>>> 5418a226
       });
     } catch (error) {
       console.error("Error processing monthly payroll:", error);
